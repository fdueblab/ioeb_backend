"""
字典示例数据
"""

# 领域分类字典
MOCK_DOMAIN_DICTIONARIES = [
    {"category": "domain", "code": "aml", "text": "跨境支付AI监测", "sort": 1},
    {"category": "domain", "code": "aircraft", "text": "无人飞机AI监控", "sort": 2},
    {"category": "domain", "code": "health", "text": "乡村医疗AI应用", "sort": 3},
    {"category": "domain", "code": "agriculture", "text": "数字农业AI应用", "sort": 4},
    {"category": "domain", "code": "evtol", "text": "低空飞行AI应用", "sort": 5},
    {"category": "domain", "code": "ecommerce", "text": "跨境电商AI应用", "sort": 6},
    {"category": "domain", "code": "homeAI", "text": "家庭陪伴AI应用", "sort": 7},
]

# 通用字典数据
MOCK_STATUS_DICTIONARIES = [
    {"category": "status", "code": "not_deployed", "text": "未部署", "sort": 1},
    {"category": "status", "code": "deploying", "text": "部署中", "sort": 2},
    {"category": "status", "code": "pre_release_unrated", "text": "预发布(未测评)", "sort": 3},
    {"category": "status", "code": "pre_release_pending", "text": "预发布(待平台测评)", "sort": 4},
    {"category": "status", "code": "released", "text": "已发布", "sort": 5},
    {"category": "status", "code": "error", "text": "服务异常", "sort": 6},
]

MOCK_STATUS_STYLE_DICTIONARIES = [
    {"category": "status_style", "code": "pre_release_unrated", "text": "warning", "sort": 1},
    {"category": "status_style", "code": "pre_release_pending", "text": "warning", "sort": 1},
    {"category": "status_style", "code": "not_deployed", "text": "default", "sort": 2},
    {"category": "status_style", "code": "error", "text": "error", "sort": 3},
    {"category": "status_style", "code": "released", "text": "success", "sort": 4},
    {"category": "status_style", "code": "deploying", "text": "processing", "sort": 5},
]

MOCK_NORM_DICTIONARIES = [
    {"category": "norm", "code": "safety-fingerprint", "text": "安全性-指纹", "sort": 1},
    {"category": "norm", "code": "safety-watermark", "text": "安全性-水印", "sort": 2},
    {"category": "norm", "code": "robustness", "text": "鲁棒性", "sort": 3},
    {"category": "norm", "code": "fairness", "text": "公平性", "sort": 4},
    {"category": "norm", "code": "privacy", "text": "隐私性", "sort": 5},
    {"category": "norm", "code": "explainability", "text": "可解释性", "sort": 6},
]

MOCK_API_TYPE_DICTIONARIES = [
    {"category": "api_type", "code": "restful", "text": "RESTful API", "sort": 1},
    {"category": "api_type", "code": "graphql", "text": "GraphQL API", "sort": 2},
    {"category": "api_type", "code": "websocket", "text": "WebSocket API", "sort": 3},
]

MOCK_METHOD_TYPE_DICTIONARIES = [
    {"category": "method_type", "code": "get", "text": "GET", "sort": 1},
    {"category": "method_type", "code": "post", "text": "POST", "sort": 2},
    {"category": "method_type", "code": "put", "text": "PUT", "sort": 3},
    {"category": "method_type", "code": "delete", "text": "DELETE", "sort": 4},
]

MOCK_IO_TYPE_DICTIONARIES = [
    {"category": "io_type", "code": "none", "text": "none", "sort": 1},
    {"category": "io_type", "code": "string", "text": "string", "sort": 2},
    {"category": "io_type", "code": "formdata", "text": "formData", "sort": 3},
    {"category": "io_type", "code": "json", "text": "json", "sort": 4},
]

MOCK_SERVICE_TYPE_DICTIONARIES = [
<<<<<<< HEAD
    {"category": "service_type", "code": "atomic", "text": "原子微服务", "sort": 1},
    {"category": "service_type", "code": "meta", "text": "元应用服务", "sort": 2},
=======
        {
        "category": "service_type",
        "code": "atomic",
        "text": "原子微服务-REST",
        "sort": 1
    },
    {
        "category": "service_type",
        "code": "meta",
        "text": "元应用服务",
        "sort": 2
    },
    {
        "category": "service_type",
        "code": "atomic_mcp",
        "text": "原子微服务-MCP",
        "sort": 3
    },
>>>>>>> f0e369c0
]

MOCK_PERFORMANCE_METRIC_DICTIONARIES = [
    {"category": "performance_metric", "code": "recall", "text": "查全率", "sort": 1},
    {"category": "performance_metric", "code": "precision", "text": "查准率", "sort": 2},
    {
        "category": "performance_metric",
        "code": "computation_efficiency",
        "text": "计算效率",
        "sort": 3,
    },
]

MOCK_ATTRIBUTE_DICTIONARIES = [
    {"category": "attribute", "code": "non_intelligent", "text": "非智能体服务", "sort": 1},
    {"category": "attribute", "code": "open_source", "text": "开源模型", "sort": 2},
    {"category": "attribute", "code": "paid", "text": "付费模型", "sort": 3},
    {"category": "attribute", "code": "custom", "text": "定制模型", "sort": 4},
]

# 跨境支付AI监测领域
MOCK_AML_INDUSTRY_DICTIONARIES = [
    {"category": "aml_industry", "code": "0", "text": "金融风控", "sort": 1},
    {"category": "aml_industry", "code": "1", "text": "自贸监管", "sort": 2},
    {"category": "aml_industry", "code": "2", "text": "跨境贸易", "sort": 3},
    {"category": "aml_industry", "code": "3", "text": "跨境电商", "sort": 4},
]

MOCK_AML_SCENARIO_DICTIONARIES = [
    {"category": "aml_scenario", "code": "0", "text": "反洗钱", "sort": 1},
    {"category": "aml_scenario", "code": "1", "text": "合规监测", "sort": 2},
    {"category": "aml_scenario", "code": "2", "text": "税务稽查", "sort": 3},
    {"category": "aml_scenario", "code": "3", "text": "业务统计", "sort": 4},
    {"category": "aml_scenario", "code": "4", "text": "信用评估", "sort": 5},
]

MOCK_AML_TECHNOLOGY_DICTIONARIES = [
    {"category": "aml_technology", "code": "0", "text": "异常识别", "sort": 1},
    {"category": "aml_technology", "code": "1", "text": "安全计算", "sort": 2},
    {"category": "aml_technology", "code": "2", "text": "技术评测", "sort": 3},
    {"category": "aml_technology", "code": "3", "text": "报告生成", "sort": 4},
    {"category": "aml_technology", "code": "4", "text": "配套技术", "sort": 5},
    {"category": "aml_technology", "code": "5", "text": "关联技术", "sort": 6},
]

# 无人飞机AI监控领域
MOCK_AIRCRAFT_INDUSTRY_DICTIONARIES = [
    {"category": "aircraft_industry", "code": "0", "text": "城市治理", "sort": 1},
    {"category": "aircraft_industry", "code": "1", "text": "文旅农林", "sort": 2},
    {"category": "aircraft_industry", "code": "2", "text": "教育培训", "sort": 3},
]

MOCK_AIRCRAFT_SCENARIO_DICTIONARIES = [
    {"category": "aircraft_scenario", "code": "0", "text": "应急救援", "sort": 1},
    {"category": "aircraft_scenario", "code": "1", "text": "交通巡逻", "sort": 2},
    {"category": "aircraft_scenario", "code": "2", "text": "低空物流", "sort": 3},
    {"category": "aircraft_scenario", "code": "3", "text": "低空测绘", "sort": 4},
    {"category": "aircraft_scenario", "code": "4", "text": "目标识别", "sort": 5},
]

MOCK_AIRCRAFT_TECHNOLOGY_DICTIONARIES = [
    {"category": "aircraft_technology", "code": "0", "text": "线路设计", "sort": 1},
    {"category": "aircraft_technology", "code": "1", "text": "虚拟仿真", "sort": 2},
    {"category": "aircraft_technology", "code": "2", "text": "智能感知", "sort": 3},
    {"category": "aircraft_technology", "code": "3", "text": "远程控制", "sort": 4},
    {"category": "aircraft_technology", "code": "4", "text": "视频分析", "sort": 5},
    {"category": "aircraft_technology", "code": "5", "text": "技术评价", "sort": 6},
]

# 乡村医疗AI服务领域
MOCK_HEALTH_INDUSTRY_DICTIONARIES = [
    {"category": "health_industry", "code": "0", "text": "基层医疗卫生", "sort": 1},
    {"category": "health_industry", "code": "1", "text": "公共卫生管理", "sort": 2},
    {"category": "health_industry", "code": "2", "text": "医疗设备制造", "sort": 3},
    {"category": "health_industry", "code": "3", "text": "医疗保险服务", "sort": 4},
]

MOCK_HEALTH_SCENARIO_DICTIONARIES = [
    {"category": "health_scenario", "code": "0", "text": "远程会诊支持", "sort": 1},
    {"category": "health_scenario", "code": "1", "text": "基层疾病筛查", "sort": 2},
    {"category": "health_scenario", "code": "2", "text": "慢性病管理", "sort": 3},
    {"category": "health_scenario", "code": "3", "text": "急诊分诊", "sort": 4},
    {"category": "health_scenario", "code": "4", "text": "预防保健", "sort": 5},
]

MOCK_HEALTH_TECHNOLOGY_DICTIONARIES = [
    {"category": "health_technology", "code": "0", "text": "计算机视觉", "sort": 1},
    {"category": "health_technology", "code": "1", "text": "自然语言处理", "sort": 2},
    {"category": "health_technology", "code": "2", "text": "时序数据分析", "sort": 3},
    {"category": "health_technology", "code": "3", "text": "强化学习", "sort": 4},
    {"category": "health_technology", "code": "4", "text": "联邦学习", "sort": 5},
]

# 数字农业AI服务领域
MOCK_AGRICULTURE_INDUSTRY_DICTIONARIES = [
    {"category": "agriculture_industry", "code": "0", "text": "智慧种植", "sort": 1},
    {"category": "agriculture_industry", "code": "1", "text": "畜牧养殖", "sort": 2},
    {"category": "agriculture_industry", "code": "2", "text": "农产品流通", "sort": 3},
    {"category": "agriculture_industry", "code": "3", "text": "乡村治理", "sort": 4},
]

MOCK_AGRICULTURE_SCENARIO_DICTIONARIES = [
    {"category": "agriculture_scenario", "code": "0", "text": "精准播种", "sort": 1},
    {"category": "agriculture_scenario", "code": "1", "text": "病虫害防治", "sort": 2},
    {"category": "agriculture_scenario", "code": "2", "text": "智能灌溉", "sort": 3},
    {"category": "agriculture_scenario", "code": "3", "text": "产量预测", "sort": 4},
    {"category": "agriculture_scenario", "code": "4", "text": "质量溯源", "sort": 5},
]

MOCK_AGRICULTURE_TECHNOLOGY_DICTIONARIES = [
    {"category": "agriculture_technology", "code": "0", "text": "计算机视觉", "sort": 1},
    {"category": "agriculture_technology", "code": "1", "text": "自然语言处理", "sort": 2},
    {"category": "agriculture_technology", "code": "2", "text": "时序分析与预测", "sort": 3},
    {"category": "agriculture_technology", "code": "3", "text": "多模态融合", "sort": 4},
    {"category": "agriculture_technology", "code": "4", "text": "联邦学习", "sort": 5},
]

# 低空飞行AI应用领域
MOCK_EVTOL_INDUSTRY_DICTIONARIES = [
    {"category": "evtol_industry", "code": "0", "text": "城市空中交通", "sort": 1},
    {"category": "evtol_industry", "code": "1", "text": "物流配送", "sort": 2},
    {"category": "evtol_industry", "code": "2", "text": "紧急救援与医疗", "sort": 3},
    {"category": "evtol_industry", "code": "3", "text": "文旅与低空旅游", "sort": 4},
]

MOCK_EVTOL_SCENARIO_DICTIONARIES = [
    {"category": "evtol_scenario", "code": "0", "text": "飞行路径规划", "sort": 1},
    {"category": "evtol_scenario", "code": "1", "text": "乘客服务与交互", "sort": 2},
    {"category": "evtol_scenario", "code": "2", "text": "航空器控制", "sort": 3},
    {"category": "evtol_scenario", "code": "3", "text": "安全监控与维护", "sort": 4},
    {"category": "evtol_scenario", "code": "4", "text": "能源与电池管理", "sort": 5},
]

MOCK_EVTOL_TECHNOLOGY_DICTIONARIES = [
    {"category": "evtol_technology", "code": "0", "text": "强化学习", "sort": 1},
    {"category": "evtol_technology", "code": "1", "text": "计算机视觉", "sort": 2},
    {"category": "evtol_technology", "code": "2", "text": "多模态融合", "sort": 3},
    {"category": "evtol_technology", "code": "3", "text": "时序预测", "sort": 4},
    {"category": "evtol_technology", "code": "4", "text": "图搜索算法", "sort": 5},
    {"category": "evtol_technology", "code": "5", "text": "深度学习", "sort": 6},
]

# 跨境电商AI应用领域
MOCK_ECOMMERCE_INDUSTRY_DICTIONARIES = [
    {"category": "ecommerce_industry", "code": "0", "text": "跨境营销与广告", "sort": 1},
    {"category": "ecommerce_industry", "code": "1", "text": "客户服务与沟通", "sort": 2},
    {"category": "ecommerce_industry", "code": "2", "text": "选品与产品开发", "sort": 3},
    {"category": "ecommerce_industry", "code": "3", "text": "合规与风险管理", "sort": 4},
]

MOCK_ECOMMERCE_SCENARIO_DICTIONARIES = [
    {"category": "ecommerce_scenario", "code": "0", "text": "多语言翻译与本地化", "sort": 1},
    {"category": "ecommerce_scenario", "code": "1", "text": "智能客服与互动", "sort": 2},
    {"category": "ecommerce_scenario", "code": "2", "text": "内容生成与优化", "sort": 3},
    {"category": "ecommerce_scenario", "code": "3", "text": "数据分析与决策支持", "sort": 4},
]

MOCK_ECOMMERCE_TECHNOLOGY_DICTIONARIES = [
    {"category": "ecommerce_technology", "code": "0", "text": "自然语言处理", "sort": 1},
    {"category": "ecommerce_technology", "code": "1", "text": "计算机视觉", "sort": 2},
    {"category": "ecommerce_technology", "code": "2", "text": "推荐系统", "sort": 3},
    {"category": "ecommerce_technology", "code": "3", "text": "供应链优化", "sort": 4},
    {"category": "ecommerce_technology", "code": "4", "text": "多模态大模型", "sort": 5},
    {"category": "ecommerce_technology", "code": "5", "text": "深度学习", "sort": 6},
]

# 家庭陪伴AI应用领域
MOCK_HOMEAI_INDUSTRY_DICTIONARIES = [
    {"category": "homeAI_industry", "code": "0", "text": "智能家居", "sort": 1},
    {"category": "homeAI_industry", "code": "1", "text": "健康管理", "sort": 2},
    {"category": "homeAI_industry", "code": "2", "text": "安防与应急", "sort": 3},
    {"category": "homeAI_industry", "code": "3", "text": "情感陪伴", "sort": 4},
    {"category": "homeAI_industry", "code": "4", "text": "家务处理", "sort": 5},
]

MOCK_HOMEAI_SCENARIO_DICTIONARIES = [
    {"category": "homeAI_scenario", "code": "0", "text": "家务处理场景", "sort": 1},
    {"category": "homeAI_scenario", "code": "1", "text": "疾病诊断场景", "sort": 2},
    {"category": "homeAI_scenario", "code": "2", "text": "应急联络场景", "sort": 3},
    {"category": "homeAI_scenario", "code": "3", "text": "来客接待场景", "sort": 4},
    {"category": "homeAI_scenario", "code": "4", "text": "情感陪伴场景", "sort": 5},
]

MOCK_HOMEAI_TECHNOLOGY_DICTIONARIES = [
    {"category": "homeAI_technology", "code": "0", "text": "计算机视觉", "sort": 1},
    {"category": "homeAI_technology", "code": "1", "text": "自然语言处理", "sort": 2},
    {"category": "homeAI_technology", "code": "2", "text": "强化学习", "sort": 3},
    {"category": "homeAI_technology", "code": "3", "text": "多传感器融合", "sort": 4},
    {"category": "homeAI_technology", "code": "4", "text": "具身智能", "sort": 5},
    {"category": "homeAI_technology", "code": "5", "text": "多模态技术", "sort": 6},
]

# 合并所有字典数据
MOCK_DICTIONARIES = (
    MOCK_STATUS_DICTIONARIES
    + MOCK_STATUS_STYLE_DICTIONARIES
    + MOCK_NORM_DICTIONARIES
    + MOCK_API_TYPE_DICTIONARIES
    + MOCK_METHOD_TYPE_DICTIONARIES
    + MOCK_IO_TYPE_DICTIONARIES
    + MOCK_SERVICE_TYPE_DICTIONARIES
    + MOCK_PERFORMANCE_METRIC_DICTIONARIES
    + MOCK_ATTRIBUTE_DICTIONARIES
    + MOCK_DOMAIN_DICTIONARIES
    + MOCK_AML_INDUSTRY_DICTIONARIES
    + MOCK_AML_SCENARIO_DICTIONARIES
    + MOCK_AML_TECHNOLOGY_DICTIONARIES
    + MOCK_AIRCRAFT_INDUSTRY_DICTIONARIES
    + MOCK_AIRCRAFT_SCENARIO_DICTIONARIES
    + MOCK_AIRCRAFT_TECHNOLOGY_DICTIONARIES
    + MOCK_HEALTH_INDUSTRY_DICTIONARIES
    + MOCK_HEALTH_SCENARIO_DICTIONARIES
    + MOCK_HEALTH_TECHNOLOGY_DICTIONARIES
    + MOCK_AGRICULTURE_INDUSTRY_DICTIONARIES
    + MOCK_AGRICULTURE_SCENARIO_DICTIONARIES
    + MOCK_AGRICULTURE_TECHNOLOGY_DICTIONARIES
    + MOCK_EVTOL_INDUSTRY_DICTIONARIES
    + MOCK_EVTOL_SCENARIO_DICTIONARIES
    + MOCK_EVTOL_TECHNOLOGY_DICTIONARIES
    + MOCK_ECOMMERCE_INDUSTRY_DICTIONARIES
    + MOCK_ECOMMERCE_SCENARIO_DICTIONARIES
    + MOCK_ECOMMERCE_TECHNOLOGY_DICTIONARIES
    + MOCK_HOMEAI_INDUSTRY_DICTIONARIES
    + MOCK_HOMEAI_SCENARIO_DICTIONARIES
    + MOCK_HOMEAI_TECHNOLOGY_DICTIONARIES
)

MOCK_DICTIONARIES_UMS = (
    MOCK_STATUS_DICTIONARIES
    + MOCK_STATUS_STYLE_DICTIONARIES
    + MOCK_NORM_DICTIONARIES
    + MOCK_API_TYPE_DICTIONARIES
    + MOCK_METHOD_TYPE_DICTIONARIES
    + MOCK_IO_TYPE_DICTIONARIES
    + MOCK_SERVICE_TYPE_DICTIONARIES
    + MOCK_PERFORMANCE_METRIC_DICTIONARIES
    + MOCK_ATTRIBUTE_DICTIONARIES
    + [d for d in MOCK_DOMAIN_DICTIONARIES if d["code"] == "aml"]
    + MOCK_AML_INDUSTRY_DICTIONARIES
    + MOCK_AML_SCENARIO_DICTIONARIES
    + MOCK_AML_TECHNOLOGY_DICTIONARIES
)<|MERGE_RESOLUTION|>--- conflicted
+++ resolved
@@ -62,10 +62,6 @@
 ]
 
 MOCK_SERVICE_TYPE_DICTIONARIES = [
-<<<<<<< HEAD
-    {"category": "service_type", "code": "atomic", "text": "原子微服务", "sort": 1},
-    {"category": "service_type", "code": "meta", "text": "元应用服务", "sort": 2},
-=======
         {
         "category": "service_type",
         "code": "atomic",
@@ -84,7 +80,8 @@
         "text": "原子微服务-MCP",
         "sort": 3
     },
->>>>>>> f0e369c0
+    {"category": "service_type", "code": "atomic", "text": "原子微服务", "sort": 1},
+    {"category": "service_type", "code": "meta", "text": "元应用服务", "sort": 2},
 ]
 
 MOCK_PERFORMANCE_METRIC_DICTIONARIES = [
